--- conflicted
+++ resolved
@@ -113,96 +113,6 @@
 def_parser!(Query, predicate_fn, PredicateFn, {
     satisfy_map(PredicateFn::from_value)
 });
-<<<<<<< HEAD
-
-def_parser!(Query, fn_arg, FnArg, {
-    satisfy_map(FnArg::from_value)
-});
-
-def_parser!(Query, arguments, Vec<FnArg>, {
-    (many::<Vec<FnArg>, _>(Query::fn_arg()))
-});
-
-pub struct Where;
-
-def_parser!(Where, pattern_value_place, PatternValuePlace,  {
-    satisfy_map(PatternValuePlace::from_value)
-});
-
-def_parser!(Where, pattern_non_value_place, PatternNonValuePlace, {
-    satisfy_map(PatternNonValuePlace::from_value)
-});
-
-def_matches_plain_symbol!(Where, and, "and");
-
-def_matches_plain_symbol!(Where, or, "or");
-
-def_matches_plain_symbol!(Where, or_join, "or-join");
-
-def_parser!(Where, rule_vars, Vec<Variable>, {
-    seq()
-        .of_exactly(many1(Query::variable()))
-});
-
-def_parser!(Where, or_pattern_clause, OrWhereClause, {
-    Where::clause().map(|clause| OrWhereClause::Clause(clause))
-});
-
-def_parser!(Where, or_and_clause, OrWhereClause, {
-    seq()
-        .of_exactly(Where::and()
-            .with(many1(Where::clause()))
-            .map(OrWhereClause::And))
-});
-
-def_parser!(Where, or_where_clause, OrWhereClause, {
-    choice([Where::or_pattern_clause(), Where::or_and_clause()])
-});
-
-def_parser!(Where, or_clause, WhereClause, {
-    seq()
-        .of_exactly(Where::or()
-            .with(many1(Where::or_where_clause()))
-            .map(|clauses| {
-                WhereClause::OrJoin(
-                    OrJoin {
-                        unify_vars: UnifyVars::Implicit,
-                        clauses: clauses,
-                    })
-            }))
-});
-
-def_parser!(Where, or_join_clause, WhereClause, {
-    seq()
-        .of_exactly(Where::or_join()
-            .with(Where::rule_vars())
-            .and(many1(Where::or_where_clause()))
-            .map(|(vars, clauses)| {
-                WhereClause::OrJoin(
-                    OrJoin {
-                        unify_vars: UnifyVars::Explicit(vars),
-                        clauses: clauses,
-                    })
-            }))
-});
-
-/// A vector containing just a parenthesized filter expression.
-def_parser!(Where, pred, WhereClause, {
-    // Accept either a nested list or a nested vector here:
-    // `[(foo ?x ?y)]` or `[[foo ?x ?y]]`
-    vector()
-        .of_exactly(seq()
-            .of_exactly((Query::predicate_fn(), Query::arguments())
-                .map(|(f, args)| {
-                    WhereClause::Pred(
-                        Predicate {
-                            operator: f.0,
-                            args: args,
-                        })
-                })))
-});
-
-=======
 
 def_parser!(Query, fn_arg, FnArg, {
     satisfy_map(FnArg::from_value)
@@ -335,7 +245,6 @@
                     }))
 });
 
->>>>>>> 71d3aa29
 def_parser!(Where, pattern, WhereClause, {
     vector()
         .of_exactly(
@@ -386,10 +295,7 @@
             try(Where::or_clause()),
 
             try(Where::pred()),
-<<<<<<< HEAD
-=======
             try(Where::where_fn()),
->>>>>>> 71d3aa29
     ])
 });
 
@@ -403,11 +309,8 @@
 def_matches_plain_symbol!(Find, period, ".");
 
 def_matches_plain_symbol!(Find, ellipsis, "...");
-<<<<<<< HEAD
-=======
 
 def_matches_plain_symbol!(Find, placeholder, "_");
->>>>>>> 71d3aa29
 
 def_parser!(Find, find_scalar, FindSpec, {
     Query::variable()
@@ -513,8 +416,6 @@
         })
 });
 
-<<<<<<< HEAD
-=======
 pub struct Bind;
 
 def_parser!(Bind, bind_scalar, Binding, {
@@ -556,7 +457,6 @@
             try(Bind::bind_rel())])
 });
 
->>>>>>> 71d3aa29
 pub fn parse_find_string(string: &str) -> Result<FindQuery> {
     let expr = edn::parse::value(string)?;
     Find::query()
@@ -791,8 +691,6 @@
                           FindSpec::FindTuple(vec![Element::Variable(variable(vx)),
                                                    Element::Variable(variable(vy))]));
     }
-<<<<<<< HEAD
-=======
 
     #[test]
     fn test_bind_scalar() {
@@ -875,5 +773,4 @@
                                                                    VariableOrPlaceholder::Variable(Variable::from_valid_name("?y"))]),
                               }));
     }
->>>>>>> 71d3aa29
 }