--- conflicted
+++ resolved
@@ -1666,8 +1666,6 @@
     string_to_c_char(value.clone())
 }
 
-<<<<<<< HEAD
-=======
 /// Returns the size of a `row` as usize
 #[no_mangle]
 pub unsafe extern "C" fn typed_value_list_size(values: *mut Vec<Binding>) -> c_int {
@@ -1676,7 +1674,6 @@
     values.len () as c_int
 }
 
->>>>>>> 8ad05c84
 /// Returns the value at the provided `index` as a `Vec<ValueType>`.
 /// If there is no value present at the `index`, a null pointer is returned.
 ///
